package userinfo

type GroupInfo struct {
	Groupname   string
	Description string
	MemberUid   []string
	Member      []string
	Cn          string
}

type UserInfo interface {
	GetallUsers() (map[string]string, error)

	CreateuserDn(username string) string

	CreategroupDn(groupname string) string

	CreateserviceDn(groupname string) string

	CreateGroup(groupinfo GroupInfo) error

	DeleteGroup(groupnames []string) error

	AddAtributedescription(groupname string) error

	DeleteDescription(groupnames []string) error

	GetallGroups() ([]string, error)

	GetgroupsofUser(username string) ([]string, error)

	GetusersofaGroup(groupname string) ([]string, string, error)

	ParseSuperadmins() []string

	UserisadminOrNot(username string) bool

	GetmaximumGidnumber() (string, error)

	AddmemberstoExisting(groupinfo GroupInfo) error

	DeletemembersfromGroup(groupinfo GroupInfo) error

	IsgroupmemberorNot(groupname string, username string) (bool, string, error)

	GetDescriptionvalue(groupname string) (string, error)

	GetEmailofauser(username string) ([]string, error)

	GetEmailofusersingroup(groupname string) ([]string, error)

	CreateServiceAccount(groupinfo GroupInfo) error

<<<<<<< HEAD
	IsgroupAdminorNot(username string, groupname string) (bool, error)

	UsernameExistsornot(username string) (bool, error)

	GroupnameExistsornot(groupname string) (bool, string, error)

	ServiceAccountExistsornot(groupname string) (bool, error)

	GetGroupDN(groupname string) (string, error)
=======
	GetallGroupsandDescription(groupdn string) ([][]string, error)

	GetGroupsInfoOfUser(groupdn string, username string) ([][]string, error)

	ManagedbyAttribute(groupnames []string) ([][]string, error)
>>>>>>> 1188fbda
}<|MERGE_RESOLUTION|>--- conflicted
+++ resolved
@@ -51,7 +51,6 @@
 
 	CreateServiceAccount(groupinfo GroupInfo) error
 
-<<<<<<< HEAD
 	IsgroupAdminorNot(username string, groupname string) (bool, error)
 
 	UsernameExistsornot(username string) (bool, error)
@@ -61,11 +60,10 @@
 	ServiceAccountExistsornot(groupname string) (bool, error)
 
 	GetGroupDN(groupname string) (string, error)
-=======
+
 	GetallGroupsandDescription(groupdn string) ([][]string, error)
 
 	GetGroupsInfoOfUser(groupdn string, username string) ([][]string, error)
 
 	ManagedbyAttribute(groupnames []string) ([][]string, error)
->>>>>>> 1188fbda
 }