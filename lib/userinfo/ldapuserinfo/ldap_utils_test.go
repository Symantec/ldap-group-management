--- conflicted
+++ resolved
@@ -521,16 +521,6 @@
 	// TODO: actually verify that the members where added
 }
 
-<<<<<<< HEAD
-func Test_GetInfoFromAD(t *testing.T) {
-	u := setupTestLDAPUserInfo(t)
-	mail, givenName, err := u.GetInfoFromAD("yunchao_liu", searchLDAPparam)
-	if err != nil {
-		log.Fatal(err)
-	}
-
-	t.Logf("email=%+v givenName=%+v", mail, givenName)
-=======
 func Test_CreateGroup(t *testing.T) {
 	u := setupTestLDAPUserInfo(t)
 
@@ -571,6 +561,4 @@
 		log.Fatal(err)
 	}
 	// TODO: actually verify that the members where added
-
->>>>>>> 5f6dcf83
 }