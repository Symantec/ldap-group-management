--- conflicted
+++ resolved
@@ -8,7 +8,7 @@
 	"time"
 )
 
-<<<<<<< HEAD
+
 const (
 	usergroupsTest  = "/user_groups/?username=user1"
 	groupusersTest  = "/group_users/?groupname=group1"
@@ -19,18 +19,7 @@
 func createCookie() http.Cookie {
 	expiresAt := time.Now().Add(time.Hour * cookieExpirationTime)
 	cookie := http.Cookie{Name: cookieName, Value: cookievalueTest, Path: indexpath, Expires: expiresAt, HttpOnly: true, Secure: true}
-=======
-const(
-	usergroupsTestPath="/user_groups/?username=user1"
-	groupusersTestPath="/group_users/?groupname=group1"
-	cookievalueTest="hellogroup1group2"
-	testusername="user1"
-)
 
-func createCookie() http.Cookie {
-	expiresAt := time.Now().Add(time.Hour * cookieExpirationHours)
-	cookie := http.Cookie{Name: cookieName, Value: cookievalueTest, Path: indexPath, Expires: expiresAt, HttpOnly: true,Secure:true}
->>>>>>> 23166287
 	return cookie
 }
 
@@ -99,11 +88,8 @@
 		log.Println(err)
 	}
 
-<<<<<<< HEAD
 	req, err := http.NewRequest("GET", groupusersTest, nil)
-=======
-	req, err := http.NewRequest("GET",groupusersTestPath , nil)
->>>>>>> 23166287
+
 	if err != nil {
 		t.Fatal(err)
 	}
