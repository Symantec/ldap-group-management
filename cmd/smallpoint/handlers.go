--- conflicted
+++ resolved
@@ -171,7 +171,6 @@
 		http.Error(w, fmt.Sprint(err), http.StatusInternalServerError)
 		return
 	}
-<<<<<<< HEAD
 
 	for _, groupname := range groupnames {
 		Ismember, _, err := state.Userinfo.IsgroupmemberorNot(groupname, username)
@@ -190,14 +189,13 @@
 			continue
 		}
 	}
-	response := Response{UserName: username, Groups: groupnames, Users: nil, PendingActions: nil}
-=======
+
 	groups, err := state.Userinfo.ManagedbyAttribute(groupnames)
 	if err != nil {
 		log.Println(err)
 	}
 	response := Response{UserName: username, Groups: groups, Users: nil, PendingActions: nil}
->>>>>>> 1188fbda
+
 	sidebarType := "sidebar"
 	if state.Userinfo.UserisadminOrNot(username) {
 		sidebarType = "admins_sidebar"
@@ -328,7 +326,7 @@
 			return
 		}
 	}
-<<<<<<< HEAD
+
 	for _, entry := range out["groups"] {
 		err = deleteEntryInDB(username, entry, state)
 		if err != nil {
@@ -338,8 +336,6 @@
 		}
 	}
 	w.WriteHeader(http.StatusOK)
-=======
->>>>>>> 1188fbda
 }
 
 func (state *RuntimeState) exitfromGroup(w http.ResponseWriter, r *http.Request) {
@@ -529,7 +525,7 @@
 		if Isgroupmember {
 			err = deleteEntryInDB(entry[0], entry[1], state)
 			if err != nil {
-				fmt.Println("error me")
+				//fmt.Println("error me")
 				log.Println(err)
 			}
 
@@ -791,7 +787,13 @@
 	groupinfo.Groupname = r.PostFormValue("groupname")
 	members := r.PostFormValue("members")
 	for _, member := range strings.Split(members, ",") {
-		if !state.Userinfo.IsgroupmemberorNot(groupinfo.Groupname, member) {
+		IsgroupMember,_,err:=state.Userinfo.IsgroupmemberorNot(groupinfo.Groupname, member)
+		if err!=nil{
+			log.Println(err)
+			http.Error(w, fmt.Sprint(err), http.StatusInternalServerError)
+			return
+		}
+		if !IsgroupMember {
 			continue
 		}
 		groupinfo.MemberUid = append(groupinfo.MemberUid, member)
@@ -856,7 +858,13 @@
 	groupinfo.Groupname = r.PostFormValue("groupname")
 	members := r.PostFormValue("members")
 	for _, member := range strings.Split(members, ",") {
-		if !state.Userinfo.IsgroupmemberorNot(groupinfo.Groupname, member) {
+		IsgroupMember,_,err:=state.Userinfo.IsgroupmemberorNot(groupinfo.Groupname, member)
+		if err!=nil{
+			log.Println(err)
+			http.Error(w, fmt.Sprint(err), http.StatusInternalServerError)
+			return
+		}
+		if !IsgroupMember {
 			continue
 		}
 		groupinfo.MemberUid = append(groupinfo.MemberUid, member)
