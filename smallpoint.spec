Name:		smallpoint
<<<<<<< HEAD
Version:	0.1.4
=======
Version:	0.2.0
>>>>>>> 097483a6
Release:	1%{?dist}
Summary:	LDAP group management tool

#Group:		
License:	ASL 2.0
URL:		https://github.com/Symantec/ldap-group-management
Source0:	smallpoint-%{version}.tar.gz

#BuildRequires:	Golang
#Requires:	

%description
Simple utilites for checking state of ldap infrastructure

%prep
%setup -n %{name}-%{version}


%build
make


%install
#%make_install
%{__install} -Dp -m0755 ~/go/bin/smallpoint %{buildroot}%{_sbindir}/smallpoint

install -d %{buildroot}/usr/lib/systemd/system
install -p -m 0644 misc/startup/smallpoint.service %{buildroot}/usr/lib/systemd/system/smallpoint.service
install -d %{buildroot}/%{_datarootdir}/smallpoint/templates/

install -d %{buildroot}/%{_datarootdir}/smallpoint/templates/css/
install -p -m 0644 cmd/smallpoint/templates/css/new.css %{buildroot}/%{_datarootdir}/smallpoint/templates/css/new.css

install -d %{buildroot}/%{_datarootdir}/smallpoint/templates/js/
install -p -m 0644 cmd/smallpoint/templates/js/addMemberToGroup.js %{buildroot}/%{_datarootdir}/smallpoint/templates/js/addMemberToGroup.js
install -p -m 0644 cmd/smallpoint/templates/js/changeGroupOwnership.js %{buildroot}/%{_datarootdir}/smallpoint/templates/js/changeGroupOwnership.js
install -p -m 0644 cmd/smallpoint/templates/js/createGroup.js %{buildroot}/%{_datarootdir}/smallpoint/templates/js/createGroup.js
install -p -m 0644 cmd/smallpoint/templates/js/deleteGroup.js %{buildroot}/%{_datarootdir}/smallpoint/templates/js/deleteGroup.js
install -p -m 0644 cmd/smallpoint/templates/js/deleteMembersFromGroup.js %{buildroot}/%{_datarootdir}/smallpoint/templates/js/deleteMembersFromGroup.js
install -p -m 0644 cmd/smallpoint/templates/js/groupInfo.js %{buildroot}/%{_datarootdir}/smallpoint/templates/js/groupInfo.js
install -p -m 0644 cmd/smallpoint/templates/js/newtable.js %{buildroot}/%{_datarootdir}/smallpoint/templates/js/newtable.js
install -p -m 0644 cmd/smallpoint/templates/js/sidebar.js %{buildroot}/%{_datarootdir}/smallpoint/templates/js/sidebar.js
install -p -m 0644 cmd/smallpoint/templates/js/table.js %{buildroot}/%{_datarootdir}/smallpoint/templates/js/table.js

install -d %{buildroot}/%{_datarootdir}/smallpoint/templates/images/
install -p -m 0644 cmd/smallpoint/templates/images/avatar2.png %{buildroot}/%{_datarootdir}/smallpoint/templates/images/avatar2.png

%post
systemctl daemon-reload

%postun
systemctl daemon-reload



%files
#%doc
%{_sbindir}/smallpoint
/usr/lib/systemd/system/smallpoint.service
%{_datarootdir}/smallpoint/templates/*
%changelog
<|MERGE_RESOLUTION|>--- conflicted
+++ resolved
@@ -1,9 +1,5 @@
 Name:		smallpoint
-<<<<<<< HEAD
-Version:	0.1.4
-=======
-Version:	0.2.0
->>>>>>> 097483a6
+Version:	0.2.1
 Release:	1%{?dist}
 Summary:	LDAP group management tool
 
